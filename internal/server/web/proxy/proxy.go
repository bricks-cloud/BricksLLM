package proxy

import (
	"bufio"
	"bytes"
	"context"
	"encoding/json"
	"errors"
	"fmt"
	"io"
	"mime/multipart"
	"net/http"
	"time"

	"github.com/bricks-cloud/bricksllm/internal/event"
	"github.com/bricks-cloud/bricksllm/internal/key"
	"github.com/bricks-cloud/bricksllm/internal/provider"
	"github.com/bricks-cloud/bricksllm/internal/provider/custom"
	"github.com/bricks-cloud/bricksllm/internal/stats"
	"github.com/gin-gonic/gin"
	goopenai "github.com/sashabaranov/go-openai"
	"go.uber.org/zap"
	"go.uber.org/zap/zapcore"
)

type ProviderSettingsManager interface {
	CreateSetting(setting *provider.Setting) (*provider.Setting, error)
	UpdateSetting(id string, setting *provider.UpdateSetting) (*provider.Setting, error)
	GetSetting(id string) (*provider.Setting, error)
}

const (
	correlationId string = "correlationId"
)

type ProxyServer struct {
	server *http.Server
	log    *zap.Logger
}

type recorder interface {
	// RecordKeySpend(keyId string, micros int64, costLimitUnit key.TimeUnit) error
	RecordEvent(e *event.Event) error
}

type KeyManager interface {
	GetKeys(tags, keyIds []string, provider string) ([]*key.ResponseKey, error)
	UpdateKey(id string, key *key.UpdateKey) (*key.ResponseKey, error)
	CreateKey(key *key.RequestKey) (*key.ResponseKey, error)
	DeleteKey(id string) error
}

type CustomProvidersManager interface {
	GetRouteConfigFromMem(name, path string) *custom.RouteConfig
	GetCustomProviderFromMem(name string) *custom.Provider
}

func CorsMiddleware() gin.HandlerFunc {
	return func(c *gin.Context) {
		a_or_b := func(a, b string) string {
			if a != "" {
				return a
			} else {
				return b
			}
		}
		c.Header("Access-Control-Allow-Origin", a_or_b(c.GetHeader("Origin"), "*"))
		if c.Request.Method == "OPTIONS" {
			c.Header("Access-Control-Allow-Methods", a_or_b(c.GetHeader("Access-Control-Request-Method"), "*"))
			c.Header("Access-Control-Allow-Headers", a_or_b(c.GetHeader("Access-Control-Request-Headers"), "*"))
			c.Header("Access-Control-Max-Age", "3600")
			c.AbortWithStatus(204)
		}
	}
}

func NewProxyServer(log *zap.Logger, mode, privacyMode string, c cache, m KeyManager, rm routeManager, a authenticator, psm ProviderSettingsManager, cpm CustomProvidersManager, ks keyStorage, kms keyMemStorage, e estimator, ae anthropicEstimator, aoe azureEstimator, v validator, r recorder, pub publisher, rlm rateLimitManager, timeOut time.Duration, ac accessCache) (*ProxyServer, error) {
	router := gin.New()
	prod := mode == "production"
	private := privacyMode == "strict"

<<<<<<< HEAD
	router.Use(getMiddleware(kms, cpm, rm, a, prod, private, e, ae, aoe, v, ks, log, rlm, r, "proxy", http.Client{}))
=======
	router.Use(CorsMiddleware())
	router.Use(getMiddleware(cpm, rm, a, prod, private, log, pub, "proxy", ac))
>>>>>>> b41d5fe7

	client := http.Client{}

	// health check
	router.POST("/api/health", getGetHealthCheckHandler())

	// audios
	router.POST("/api/providers/openai/v1/audio/speech", getSpeechHandler(prod, client, log, timeOut))
	router.POST("/api/providers/openai/v1/audio/transcriptions", getTranscriptionsHandler(prod, client, log, timeOut, e))
	router.POST("/api/providers/openai/v1/audio/translations", getTranslationsHandler(prod, client, log, timeOut, e))

	// completions
	router.POST("/api/providers/openai/v1/chat/completions", getChatCompletionHandler(prod, private, client, log, e, timeOut))

	// embeddings
	router.POST("/api/providers/openai/v1/embeddings", getEmbeddingHandler(prod, private, client, log, e, timeOut))

	// moderations
	router.POST("/api/providers/openai/v1/moderations", getPassThroughHandler(prod, private, client, log, timeOut))

	// models
	router.GET("/api/providers/openai/v1/models", getPassThroughHandler(prod, private, client, log, timeOut))
	router.GET("/api/providers/openai/v1/models/:model", getPassThroughHandler(prod, private, client, log, timeOut))
	router.DELETE("/api/providers/openai/v1/models/:model", getPassThroughHandler(prod, private, client, log, timeOut))

	// assistants
	router.POST("/api/providers/openai/v1/assistants", getPassThroughHandler(prod, private, client, log, timeOut))
	router.GET("/api/providers/openai/v1/assistants/:assistant_id", getPassThroughHandler(prod, private, client, log, timeOut))
	router.POST("/api/providers/openai/v1/assistants/:assistant_id", getPassThroughHandler(prod, private, client, log, timeOut))
	router.DELETE("/api/providers/openai/v1/assistants/:assistant_id", getPassThroughHandler(prod, private, client, log, timeOut))
	router.GET("/api/providers/openai/v1/assistants", getPassThroughHandler(prod, private, client, log, timeOut))

	// assistant files
	router.POST("/api/providers/openai/v1/assistants/:assistant_id/files", getPassThroughHandler(prod, private, client, log, timeOut))
	router.GET("/api/providers/openai/v1/assistants/:assistant_id/files/:file_id", getPassThroughHandler(prod, private, client, log, timeOut))
	router.DELETE("/api/providers/openai/v1/assistants/:assistant_id/files/:file_id", getPassThroughHandler(prod, private, client, log, timeOut))
	router.GET("/api/providers/openai/v1/assistants/:assistant_id/files", getPassThroughHandler(prod, private, client, log, timeOut))

	// threads
	router.POST("/api/providers/openai/v1/threads", getPassThroughHandler(prod, private, client, log, timeOut))
	router.GET("/api/providers/openai/v1/threads/:thread_id", getPassThroughHandler(prod, private, client, log, timeOut))
	router.POST("/api/providers/openai/v1/threads/:thread_id", getPassThroughHandler(prod, private, client, log, timeOut))
	router.DELETE("/api/providers/openai/v1/threads/:thread_id", getPassThroughHandler(prod, private, client, log, timeOut))

	// messages
	router.POST("/api/providers/openai/v1/threads/:thread_id/messages", getPassThroughHandler(prod, private, client, log, timeOut))
	router.GET("/api/providers/openai/v1/threads/:thread_id/messages/:message_id", getPassThroughHandler(prod, private, client, log, timeOut))
	router.POST("/api/providers/openai/v1/threads/:thread_id/messages/:message_id", getPassThroughHandler(prod, private, client, log, timeOut))
	router.GET("/api/providers/openai/v1/threads/:thread_id/messages", getPassThroughHandler(prod, private, client, log, timeOut))

	// message files
	router.GET("/api/providers/openai/v1/threads/:thread_id/messages/:message_id/files/:file_id", getPassThroughHandler(prod, private, client, log, timeOut))
	router.GET("/api/providers/openai/v1/threads/:thread_id/messages/:message_id/files", getPassThroughHandler(prod, private, client, log, timeOut))

	// runs
	router.POST("/api/providers/openai/v1/threads/:thread_id/runs", getPassThroughHandler(prod, private, client, log, timeOut))
	router.GET("/api/providers/openai/v1/threads/:thread_id/runs/:run_id", getPassThroughHandler(prod, private, client, log, timeOut))
	router.POST("/api/providers/openai/v1/threads/:thread_id/runs/:run_id", getPassThroughHandler(prod, private, client, log, timeOut))
	router.GET("/api/providers/openai/v1/threads/:thread_id/runs", getPassThroughHandler(prod, private, client, log, timeOut))
	router.POST("/api/providers/openai/v1/threads/:thread_id/runs/:run_id/submit_tool_outputs", getPassThroughHandler(prod, private, client, log, timeOut))
	router.POST("/api/providers/openai/v1/threads/:thread_id/runs/:run_id/cancel", getPassThroughHandler(prod, private, client, log, timeOut))
	router.POST("/api/providers/openai/v1/threads/runs", getPassThroughHandler(prod, private, client, log, timeOut))
	router.GET("/api/providers/openai/v1/threads/:thread_id/runs/:run_id/steps/:step_id", getPassThroughHandler(prod, private, client, log, timeOut))
	router.GET("/api/providers/openai/v1/threads/:thread_id/runs/:run_id/steps", getPassThroughHandler(prod, private, client, log, timeOut))

	// files
	router.GET("/api/providers/openai/v1/files", getPassThroughHandler(prod, private, client, log, timeOut))
	router.POST("/api/providers/openai/v1/files", getPassThroughHandler(prod, private, client, log, timeOut))
	router.DELETE("/api/providers/openai/v1/files/:file_id", getPassThroughHandler(prod, private, client, log, timeOut))
	router.GET("/api/providers/openai/v1/files/:file_id", getPassThroughHandler(prod, private, client, log, timeOut))
	router.GET("/api/providers/openai/v1/files/:file_id/content", getPassThroughHandler(prod, private, client, log, timeOut))

	// images
	router.POST("/api/providers/openai/v1/images/generations", getPassThroughHandler(prod, private, client, log, timeOut))
	router.POST("/api/providers/openai/v1/images/edits", getPassThroughHandler(prod, private, client, log, timeOut))
	router.POST("/api/providers/openai/v1/images/variations", getPassThroughHandler(prod, private, client, log, timeOut))

	// azure
	router.POST("/api/providers/azure/openai/deployments/:deployment_id/chat/completions", getAzureChatCompletionHandler(prod, private, client, log, aoe, timeOut))
	router.POST("/api/providers/azure/openai/deployments/:deployment_id/embeddings", getAzureEmbeddingsHandler(prod, private, client, log, aoe, timeOut))

	// anthropic
	router.POST("/api/providers/anthropic/v1/complete", getCompletionHandler(prod, private, client, log, timeOut))

	// custom provider
	router.POST("/api/custom/providers/:provider/*wildcard", getCustomProviderHandler(prod, client, log, timeOut))

	// custom route
	router.POST("/api/routes/*route", getRouteHandler(prod, c, aoe, e, client, log))

	srv := &http.Server{
		Addr:    ":8002",
		Handler: router,
	}

	return &ProxyServer{
		log:    log,
		server: srv,
	}, nil
}

func getGetHealthCheckHandler() gin.HandlerFunc {
	return func(c *gin.Context) {
		c.Status(http.StatusOK)
	}
}

type Form struct {
	File *multipart.FileHeader `form:"file" binding:"required"`
}

type ImageEditForm struct {
	Image *multipart.FileHeader `form:"image" binding:"required"`
	Mask  *multipart.FileHeader `form:"mask" binding:"required"`
}

type ImageVariationForm struct {
	Image *multipart.FileHeader `form:"image" binding:"required"`
}

type TransriptionForm struct {
	File *multipart.FileHeader `form:"file" binding:"required"`
}

type TranslationForm struct {
	File *multipart.FileHeader `form:"file" binding:"required"`
}

func writeFieldToBuffer(fields []string, c *gin.Context, writer *multipart.Writer, overWrites map[string]string) error {
	for _, field := range fields {
		val := c.PostForm(field)

		if len(overWrites) != 0 {
			if ow := overWrites[field]; len(ow) != 0 {
				val = ow
			}
		}

		if len(val) != 0 {
			err := writer.WriteField(field, val)
			if err != nil {
				return err
			}
		}
	}

	return nil
}

func getPassThroughHandler(prod, private bool, client http.Client, log *zap.Logger, timeOut time.Duration) gin.HandlerFunc {
	return func(c *gin.Context) {
		tags := []string{
			fmt.Sprintf("path:%s", c.FullPath()),
		}

		stats.Incr("bricksllm.proxy.get_pass_through_handler.requests", tags, 1)

		if c == nil || c.Request == nil {
			JSON(c, http.StatusInternalServerError, "[BricksLLM] context is empty")
			return
		}

		cid := c.GetString(correlationId)

		ctx, cancel := context.WithTimeout(context.Background(), timeOut)
		defer cancel()

		targetUrl, err := buildProxyUrl(c)
		if err != nil {
			stats.Incr("bricksllm.proxy.get_pass_through_handler.proxy_url_not_found", tags, 1)
			logError(log, "error when building proxy url", prod, cid, err)
			JSON(c, http.StatusNotFound, "[BricksLLM] cannot find corresponding proxy url")
			return
		}

		req, err := http.NewRequestWithContext(ctx, c.Request.Method, targetUrl, c.Request.Body)
		if err != nil {
			logError(log, "error when creating openai http request", prod, cid, err)
			JSON(c, http.StatusInternalServerError, "[BricksLLM] failed to create openai http request")
			return
		}

		copyHttpHeaders(c.Request, req)

		if c.FullPath() == "/api/providers/openai/v1/files" && c.Request.Method == http.MethodPost {
			purpose := c.PostForm("purpose")

			var b bytes.Buffer
			writer := multipart.NewWriter(&b)
			err := writer.WriteField("purpose", purpose)
			if err != nil {
				stats.Incr("bricksllm.proxy.get_pass_through_handler.write_field_error", tags, 1)
				logError(log, "error when writing field", prod, cid, err)
				JSON(c, http.StatusInternalServerError, "[BricksLLM] cannot write field")
				return
			}

			var form Form
			c.ShouldBind(&form)

			fieldWriter, err := writer.CreateFormFile("file", form.File.Filename)
			if err != nil {
				stats.Incr("bricksllm.proxy.get_pass_through_handler.create_form_file_error", tags, 1)
				logError(log, "error when creating form file", prod, cid, err)
				JSON(c, http.StatusInternalServerError, "[BricksLLM] cannot create form file")
				return
			}

			opened, err := form.File.Open()
			if err != nil {
				stats.Incr("bricksllm.proxy.get_pass_through_handler.open_file_error", tags, 1)
				logError(log, "error when openning file", prod, cid, err)
				JSON(c, http.StatusInternalServerError, "[BricksLLM] cannot open file")
				return
			}

			_, err = io.Copy(fieldWriter, opened)
			if err != nil {
				stats.Incr("bricksllm.proxy.get_pass_through_handler.copy_file_error", tags, 1)
				logError(log, "error when copying file", prod, cid, err)
				JSON(c, http.StatusInternalServerError, "[BricksLLM] cannot copy file")
				return
			}

			req.Header.Set("Content-Type", writer.FormDataContentType())

			writer.Close()

			req.Body = io.NopCloser(&b)
		}

		if c.FullPath() == "/api/providers/openai/v1/images/edits" && c.Request.Method == http.MethodPost {
			var b bytes.Buffer
			writer := multipart.NewWriter(&b)

			err := writeFieldToBuffer([]string{
				"prompt",
				"model",
				"n",
				"size",
				"response_format",
				"user",
			}, c, writer, nil)
			if err != nil {
				stats.Incr("bricksllm.proxy.get_pass_through_handler.write_field_to_buffer_error", tags, 1)
				logError(log, "error when writing field to buffer", prod, cid, err)
				JSON(c, http.StatusInternalServerError, "[BricksLLM] cannot write field to buffer")
				return
			}

			var form ImageEditForm
			c.ShouldBind(&form)

			if form.Image != nil {
				fieldWriter, err := writer.CreateFormFile("image", form.Image.Filename)
				if err != nil {
					stats.Incr("bricksllm.proxy.get_pass_through_handler.create_image_file_error", tags, 1)
					logError(log, "error when creating form file", prod, cid, err)
					JSON(c, http.StatusInternalServerError, "[BricksLLM] cannot create image file")
					return
				}

				opened, err := form.Image.Open()
				if err != nil {
					stats.Incr("bricksllm.proxy.get_pass_through_handler.open_image_file_error", tags, 1)
					logError(log, "error when openning file", prod, cid, err)
					JSON(c, http.StatusInternalServerError, "[BricksLLM] cannot open image file")
					return
				}

				_, err = io.Copy(fieldWriter, opened)
				if err != nil {
					stats.Incr("bricksllm.proxy.get_pass_through_handler.copy_image_file_error", tags, 1)
					logError(log, "error when copying image file", prod, cid, err)
					JSON(c, http.StatusInternalServerError, "[BricksLLM] cannot copy image file")
					return
				}
			}

			if form.Mask != nil {
				fieldWriter, err := writer.CreateFormFile("mask", form.Mask.Filename)
				if err != nil {
					stats.Incr("bricksllm.proxy.get_pass_through_handler.create_mask_file_error", tags, 1)
					logError(log, "error when creating form file", prod, cid, err)
					JSON(c, http.StatusInternalServerError, "[BricksLLM] cannot create mask file")
					return
				}

				opened, err := form.Image.Open()
				if err != nil {
					stats.Incr("bricksllm.proxy.get_pass_through_handler.open_mask_file_error", tags, 1)
					logError(log, "error when openning file", prod, cid, err)
					JSON(c, http.StatusInternalServerError, "[BricksLLM] cannot open mask file")
					return
				}

				_, err = io.Copy(fieldWriter, opened)
				if err != nil {
					stats.Incr("bricksllm.proxy.get_pass_through_handler.copy_mask_file_error", tags, 1)
					logError(log, "error when copying mask file", prod, cid, err)
					JSON(c, http.StatusInternalServerError, "[BricksLLM] cannot copy mask file")
					return
				}
			}

			req.Header.Set("Content-Type", writer.FormDataContentType())

			writer.Close()

			req.Body = io.NopCloser(&b)
		}

		if c.FullPath() == "/api/providers/openai/v1/images/variations" && c.Request.Method == http.MethodPost {
			var b bytes.Buffer
			writer := multipart.NewWriter(&b)

			err := writeFieldToBuffer([]string{
				"model",
				"n",
				"size",
				"response_format",
				"user",
			}, c, writer, nil)
			if err != nil {
				stats.Incr("bricksllm.proxy.get_pass_through_handler.write_field_to_buffer_error", tags, 1)
				logError(log, "error when writing field to buffer", prod, cid, err)
				JSON(c, http.StatusInternalServerError, "[BricksLLM] cannot write field to buffer")
				return
			}

			var form ImageVariationForm
			c.ShouldBind(&form)

			if form.Image != nil {
				fieldWriter, err := writer.CreateFormFile("image", form.Image.Filename)
				if err != nil {
					stats.Incr("bricksllm.proxy.get_pass_through_handler.create_image_file_error", tags, 1)
					logError(log, "error when creating form file", prod, cid, err)
					JSON(c, http.StatusInternalServerError, "[BricksLLM] cannot create image file")
					return
				}

				opened, err := form.Image.Open()
				if err != nil {
					stats.Incr("bricksllm.proxy.get_pass_through_handler.open_image_file_error", tags, 1)
					logError(log, "error when openning file", prod, cid, err)
					JSON(c, http.StatusInternalServerError, "[BricksLLM] cannot open image file")
					return
				}

				_, err = io.Copy(fieldWriter, opened)
				if err != nil {
					stats.Incr("bricksllm.proxy.get_pass_through_handler.copy_image_file_error", tags, 1)
					logError(log, "error when copying file", prod, cid, err)
					JSON(c, http.StatusInternalServerError, "[BricksLLM] cannot copy image file")
					return
				}
			}

			req.Header.Set("Content-Type", writer.FormDataContentType())

			writer.Close()

			req.Body = io.NopCloser(&b)
		}

		start := time.Now()

		res, err := client.Do(req)
		if err != nil {
			stats.Incr("bricksllm.proxy.get_pass_through_handler.http_client_error", tags, 1)

			logError(log, "error when sending pass through request to openai", prod, cid, err)
			JSON(c, http.StatusInternalServerError, "[BricksLLM] failed to send pass through request to openai")
			return
		}
		defer res.Body.Close()

		dur := time.Since(start)
		stats.Timing("bricksllm.proxy.get_pass_through_handler.latency", dur, tags, 1)

		bytes, err := io.ReadAll(res.Body)
		if err != nil {
			logError(log, "error when reading openai embedding response body", prod, cid, err)
			JSON(c, http.StatusInternalServerError, "[BricksLLM] failed to read openai pass through response body")
			return
		}

		if res.StatusCode == http.StatusOK {
			stats.Incr("bricksllm.proxy.get_pass_through_handler.success", tags, 1)
			stats.Timing("bricksllm.proxy.get_pass_through_handler.success_latency", dur, tags, 1)

			if c.FullPath() == "/api/providers/openai/v1/assistants" && c.Request.Method == http.MethodPost {
				logAssistantResponse(log, bytes, prod, private, cid)
			}

			if c.FullPath() == "/api/providers/openai/v1/assistants/:assistant_id" && c.Request.Method == http.MethodGet {
				logAssistantResponse(log, bytes, prod, private, cid)
			}

			if c.FullPath() == "/api/providers/openai/v1/assistants/:assistant_id" && c.Request.Method == http.MethodPost {
				logAssistantResponse(log, bytes, prod, private, cid)
			}

			if c.FullPath() == "/api/providers/openai/v1/assistants/:assistant_id" && c.Request.Method == http.MethodDelete {
				logDeleteAssistantResponse(log, bytes, prod, cid)
			}

			if c.FullPath() == "/api/providers/openai/v1/assistants" && c.Request.Method == http.MethodGet {
				logListAssistantsResponse(log, bytes, prod, private, cid)
			}

			if c.FullPath() == "/api/providers/openai/v1/assistants/:assistant_id/files" && c.Request.Method == http.MethodPost {
				logAssistantFileResponse(log, bytes, prod, cid)
			}

			if c.FullPath() == "/api/providers/openai/v1/assistants/:assistant_id/files/:file_id" && c.Request.Method == http.MethodGet {
				logAssistantFileResponse(log, bytes, prod, cid)
			}

			if c.FullPath() == "/api/providers/openai/v1/assistants/:assistant_id/files/:file_id" && c.Request.Method == http.MethodDelete {
				logDeleteAssistantFileResponse(log, bytes, prod, cid)
			}

			if c.FullPath() == "/api/providers/openai/v1/assistants/:assistant_id/files" && c.Request.Method == http.MethodGet {
				logListAssistantFilesResponse(log, bytes, prod, cid)
			}

			if c.FullPath() == "/api/providers/openai/v1/threads" && c.Request.Method == http.MethodPost {
				logThreadResponse(log, bytes, prod, cid)
			}

			if c.FullPath() == "/api/providers/openai/v1/threads/:thread_id" && c.Request.Method == http.MethodGet {
				logThreadResponse(log, bytes, prod, cid)
			}

			if c.FullPath() == "/api/providers/openai/v1/threads/:thread_id" && c.Request.Method == http.MethodPost {
				logThreadResponse(log, bytes, prod, cid)
			}

			if c.FullPath() == "/api/providers/openai/v1/threads/:thread_id" && c.Request.Method == http.MethodDelete {
				logDeleteThreadResponse(log, bytes, prod, cid)
			}

			if c.FullPath() == "/api/providers/openai/v1/threads/:thread_id/messages" && c.Request.Method == http.MethodPost {
				logMessageResponse(log, bytes, prod, private, cid)
			}

			if c.FullPath() == "/api/providers/openai/v1/threads/:thread_id/messages/:message_id" && c.Request.Method == http.MethodGet {
				logMessageResponse(log, bytes, prod, private, cid)
			}

			if c.FullPath() == "/api/providers/openai/v1/threads/:thread_id/messages/:message_id" && c.Request.Method == http.MethodPost {
				logMessageResponse(log, bytes, prod, private, cid)
			}

			if c.FullPath() == "/api/providers/openai/v1/threads/:thread_id/messages" && c.Request.Method == http.MethodGet {
				logListMessagesResponse(log, bytes, prod, private, cid)
			}

			if c.FullPath() == "/api/providers/openai/v1/threads/:thread_id/messages/:message_id/files/:file_id" && c.Request.Method == http.MethodGet {
				logRetrieveMessageFileResponse(log, bytes, prod, cid)
			}

			if c.FullPath() == "/api/providers/openai/v1/threads/:thread_id/messages/:message_id/files" && c.Request.Method == http.MethodGet {
				logListMessageFilesResponse(log, bytes, prod, cid)
			}

			if c.FullPath() == "/api/providers/openai/v1/threads/:thread_id/runs" && c.Request.Method == http.MethodPost {
				logRunResponse(log, bytes, prod, private, cid)
			}

			if c.FullPath() == "/api/providers/openai/v1/threads/:thread_id/runs/:run_id" && c.Request.Method == http.MethodGet {
				logRunResponse(log, bytes, prod, private, cid)
			}

			if c.FullPath() == "/api/providers/openai/v1/threads/:thread_id/runs/:run_id" && c.Request.Method == http.MethodPost {
				logRunResponse(log, bytes, prod, private, cid)
			}

			if c.FullPath() == "/api/providers/openai/v1/threads/:thread_id/runs" && c.Request.Method == http.MethodGet {
				logListRunsResponse(log, bytes, prod, private, cid)
			}

			if c.FullPath() == "/api/providers/openai/v1/threads/:thread_id/runs/:run_id/submit_tool_outputs" && c.Request.Method == http.MethodPost {
				logRunResponse(log, bytes, prod, private, cid)
			}

			if c.FullPath() == "/api/providers/openai/v1/threads/:thread_id/runs/:run_id/cancel" && c.Request.Method == http.MethodPost {
				logRunResponse(log, bytes, prod, private, cid)
			}

			if c.FullPath() == "/api/providers/openai/v1/threads/runs" && c.Request.Method == http.MethodPost {
				logRunResponse(log, bytes, prod, private, cid)
			}

			if c.FullPath() == "/api/providers/openai/v1/threads/:thread_id/runs/:run_id/steps/:step_id" && c.Request.Method == http.MethodGet {
				logRetrieveRunStepResponse(log, bytes, prod, cid)
			}

			if c.FullPath() == "/api/providers/openai/v1/threads/:thread_id/runs/:run_id/steps" && c.Request.Method == http.MethodGet {
				logListRunStepsResponse(log, bytes, prod, cid)
			}

			if c.FullPath() == "/api/providers/openai/v1/moderations" && c.Request.Method == http.MethodPost {
				logCreateModerationResponse(log, bytes, prod, cid)
			}

			if c.FullPath() == "/api/providers/openai/v1/models" && c.Request.Method == http.MethodGet {
				logListModelsResponse(log, bytes, prod, cid)
			}

			if c.FullPath() == "/api/providers/openai/v1/models/:model" && c.Request.Method == http.MethodGet {
				logRetrieveModelResponse(log, bytes, prod, cid)
			}

			if c.FullPath() == "/api/providers/openai/v1/models/:model" && c.Request.Method == http.MethodDelete {
				logDeleteModelResponse(log, bytes, prod, cid)
			}

			if c.FullPath() == "/api/providers/openai/v1/files" && c.Request.Method == http.MethodGet {
				logListFilesResponse(log, bytes, prod, cid)
			}

			if c.FullPath() == "/api/providers/openai/v1/files" && c.Request.Method == http.MethodPost {
				logUploadFileResponse(log, bytes, prod, cid)
			}

			if c.FullPath() == "/api/providers/openai/v1/files/:file_id" && c.Request.Method == http.MethodDelete {
				logDeleteFileResponse(log, bytes, prod, cid)
			}

			if c.FullPath() == "/api/providers/openai/v1/files/:file_id" && c.Request.Method == http.MethodGet {
				logRetrieveFileResponse(log, bytes, prod, cid)
			}

			if c.FullPath() == "/api/providers/openai/v1/files/:file_id/content" && c.Request.Method == http.MethodGet {
				logRetrieveFileContentResponse(log, prod, cid)
			}

			if c.FullPath() == "/api/providers/openai/v1/images/generations" && c.Request.Method == http.MethodPost {
				logImageResponse(log, bytes, prod, private, cid)
			}

			if c.FullPath() == "/api/providers/openai/v1/images/edits" && c.Request.Method == http.MethodPost {
				logImageResponse(log, bytes, prod, private, cid)
			}

			if c.FullPath() == "/api/providers/openai/v1/images/variations" && c.Request.Method == http.MethodPost {
				logImageResponse(log, bytes, prod, private, cid)
			}
		}

		if res.StatusCode != http.StatusOK {
			stats.Timing("bricksllm.proxy.get_pass_through_handler.error_latency", dur, tags, 1)
			stats.Incr("bricksllm.proxy.get_pass_through_handler.error_response", tags, 1)

			errorRes := &goopenai.ErrorResponse{}
			err = json.Unmarshal(bytes, errorRes)
			if err != nil {
				logError(log, "error when unmarshalling openai pass through error response body", prod, cid, err)
			}

			logOpenAiError(log, prod, cid, errorRes)
		}

		for name, values := range res.Header {
			for _, value := range values {
				c.Header(name, value)
			}
		}

		if len(res.Header.Get("content-type")) != 0 {
			c.Data(res.StatusCode, res.Header.Get("content-type"), bytes)
			return
		}

		c.Data(res.StatusCode, "application/json", bytes)
	}
}

func buildProxyUrl(c *gin.Context) (string, error) {
	if c.FullPath() == "/api/providers/openai/v1/assistants" && c.Request.Method == http.MethodPost {
		return "https://api.openai.com/v1/assistants", nil
	}

	if c.FullPath() == "/api/providers/openai/v1/assistants/:assistant_id" && c.Request.Method == http.MethodGet {
		return "https://api.openai.com/v1/assistants/" + c.Param("assistant_id"), nil
	}

	if c.FullPath() == "/api/providers/openai/v1/assistants/:assistant_id" && c.Request.Method == http.MethodPost {
		return "https://api.openai.com/v1/assistants/" + c.Param("assistant_id"), nil
	}

	if c.FullPath() == "/api/providers/openai/v1/assistants/:assistant_id" && c.Request.Method == http.MethodDelete {
		return "https://api.openai.com/v1/assistants/" + c.Param("assistant_id"), nil
	}

	if c.FullPath() == "/api/providers/openai/v1/assistants" && c.Request.Method == http.MethodGet {
		return "https://api.openai.com/v1/assistants", nil
	}

	if c.FullPath() == "/api/providers/openai/v1/assistants/:assistant_id/files" && c.Request.Method == http.MethodPost {
		return "https://api.openai.com/v1/assistants/" + c.Param("assistant_id") + "/files", nil
	}

	if c.FullPath() == "/api/providers/openai/v1/assistants/:assistant_id/files/:file_id" && c.Request.Method == http.MethodGet {
		return "https://api.openai.com/v1/assistants/" + c.Param("assistant_id") + "/files/" + c.Param("file_id"), nil
	}

	if c.FullPath() == "/api/providers/openai/v1/assistants/:assistant_id/files/:file_id" && c.Request.Method == http.MethodDelete {
		return "https://api.openai.com/v1/assistants/" + c.Param("assistant_id") + "/files/" + c.Param("file_id"), nil
	}

	if c.FullPath() == "/api/providers/openai/v1/assistants/:assistant_id/files" && c.Request.Method == http.MethodGet {
		return "https://api.openai.com/v1/assistants/" + c.Param("assistant_id") + "/files", nil
	}

	if c.FullPath() == "/api/providers/openai/v1/threads" && c.Request.Method == http.MethodPost {
		return "https://api.openai.com/v1/threads", nil
	}

	if c.FullPath() == "/api/providers/openai/v1/threads/:thread_id" && c.Request.Method == http.MethodGet {
		return "https://api.openai.com/v1/threads/" + c.Param("thread_id"), nil
	}

	if c.FullPath() == "/api/providers/openai/v1/threads/:thread_id" && c.Request.Method == http.MethodPost {
		return "https://api.openai.com/v1/threads/" + c.Param("thread_id"), nil
	}

	if c.FullPath() == "/api/providers/openai/v1/threads/:thread_id" && c.Request.Method == http.MethodDelete {
		return "https://api.openai.com/v1/threads/" + c.Param("thread_id"), nil
	}

	if c.FullPath() == "/api/providers/openai/v1/threads/:thread_id/messages" && c.Request.Method == http.MethodPost {
		return "https://api.openai.com/v1/threads/" + c.Param("thread_id") + "/messages", nil
	}

	if c.FullPath() == "/api/providers/openai/v1/threads/:thread_id/messages/:message_id" && c.Request.Method == http.MethodGet {
		return "https://api.openai.com/v1/threads/" + c.Param("thread_id") + "/messages/" + c.Param("message_id"), nil
	}

	if c.FullPath() == "/api/providers/openai/v1/threads/:thread_id/messages/:message_id" && c.Request.Method == http.MethodPost {
		return "https://api.openai.com/v1/threads/" + c.Param("thread_id") + "/messages/" + c.Param("message_id"), nil
	}

	if c.FullPath() == "/api/providers/openai/v1/threads/:thread_id/messages" && c.Request.Method == http.MethodGet {
		return "https://api.openai.com/v1/threads/" + c.Param("thread_id") + "/messages", nil
	}

	if c.FullPath() == "/api/providers/openai/v1/threads/:thread_id/messages/:message_id/files/:file_id" && c.Request.Method == http.MethodGet {
		return "https://api.openai.com/v1/threads/" + c.Param("thread_id") + "/messages/" + c.Param("message_id") + "/files/" + c.Param("file_id"), nil
	}

	if c.FullPath() == "/api/providers/openai/v1/threads/:thread_id/messages/:message_id/files" && c.Request.Method == http.MethodGet {
		return "https://api.openai.com/v1/threads/" + c.Param("thread_id") + "/messages/" + c.Param("message_id") + "/files", nil
	}

	if c.FullPath() == "/api/providers/openai/v1/threads/:thread_id/runs" && c.Request.Method == http.MethodPost {
		return "https://api.openai.com/v1/threads/" + c.Param("thread_id") + "/runs", nil
	}

	if c.FullPath() == "/api/providers/openai/v1/threads/:thread_id/runs/:run_id" && c.Request.Method == http.MethodGet {
		return "https://api.openai.com/v1/threads/" + c.Param("thread_id") + "/runs/" + c.Param("run_id"), nil
	}

	if c.FullPath() == "/api/providers/openai/v1/threads/:thread_id/runs/:run_id" && c.Request.Method == http.MethodPost {
		return "https://api.openai.com/v1/threads/" + c.Param("thread_id") + "/runs/" + c.Param("run_id"), nil
	}

	if c.FullPath() == "/api/providers/openai/v1/threads/:thread_id/runs" && c.Request.Method == http.MethodGet {
		return "https://api.openai.com/v1/threads/" + c.Param("thread_id") + "/runs", nil
	}

	if c.FullPath() == "/api/providers/openai/v1/threads/:thread_id/runs/:run_id/submit_tool_outputs" && c.Request.Method == http.MethodPost {
		return "https://api.openai.com/v1/threads/" + c.Param("thread_id") + "/runs/" + c.Param("run_id") + "/submit_tool_outputs", nil
	}

	if c.FullPath() == "/api/providers/openai/v1/threads/:thread_id/runs/:run_id/cancel" && c.Request.Method == http.MethodPost {
		return "https://api.openai.com/v1/threads/" + c.Param("thread_id") + "/runs/" + c.Param("run_id") + "/cancel", nil
	}

	if c.FullPath() == "/api/providers/openai/v1/threads/runs" && c.Request.Method == http.MethodPost {
		return "https://api.openai.com/v1/threads/runs", nil
	}

	if c.FullPath() == "/api/providers/openai/v1/threads/:thread_id/runs/:run_id/steps/:step_id" && c.Request.Method == http.MethodGet {
		return "https://api.openai.com/v1/threads/" + c.Param("thread_id") + "/runs/" + c.Param("run_id") + "/steps/" + c.Param("step_id"), nil
	}

	if c.FullPath() == "/api/providers/openai/v1/threads/:thread_id/runs/:run_id/steps" && c.Request.Method == http.MethodGet {
		return "https://api.openai.com/v1/threads/" + c.Param("thread_id") + "/runs/" + c.Param("run_id") + "/steps", nil
	}

	if c.FullPath() == "/api/providers/openai/v1/moderations" && c.Request.Method == http.MethodPost {
		return "https://api.openai.com/v1/moderations", nil
	}

	if c.FullPath() == "/api/providers/openai/v1/models" && c.Request.Method == http.MethodGet {
		return "https://api.openai.com/v1/models", nil
	}

	if c.FullPath() == "/api/providers/openai/v1/models/:model" && c.Request.Method == http.MethodGet {
		return "https://api.openai.com/v1/models/" + c.Param("model"), nil
	}

	if c.FullPath() == "/api/providers/openai/v1/models/:model" && c.Request.Method == http.MethodDelete {
		return "https://api.openai.com/v1/models/" + c.Param("model"), nil
	}

	if c.FullPath() == "/api/providers/openai/v1/files" && c.Request.Method == http.MethodGet {
		return "https://api.openai.com/v1/files", nil
	}

	if c.FullPath() == "/api/providers/openai/v1/files" && c.Request.Method == http.MethodPost {
		return "https://api.openai.com/v1/files", nil
	}

	if c.FullPath() == "/api/providers/openai/v1/files/:file_id" && c.Request.Method == http.MethodDelete {
		return "https://api.openai.com/v1/files/" + c.Param("file_id"), nil
	}

	if c.FullPath() == "/api/providers/openai/v1/files/:file_id" && c.Request.Method == http.MethodGet {
		return "https://api.openai.com/v1/files/" + c.Param("file_id"), nil
	}

	if c.FullPath() == "/api/providers/openai/v1/files/:file_id/content" && c.Request.Method == http.MethodGet {
		return "https://api.openai.com/v1/files/" + c.Param("file_id") + "/content", nil
	}

	if c.FullPath() == "/api/providers/openai/v1/images/generations" && c.Request.Method == http.MethodPost {
		return "https://api.openai.com/v1/images/generations", nil
	}

	if c.FullPath() == "/api/providers/openai/v1/images/edits" && c.Request.Method == http.MethodPost {
		return "https://api.openai.com/v1/images/edits", nil
	}

	if c.FullPath() == "/api/providers/openai/v1/images/variations" && c.Request.Method == http.MethodPost {
		return "https://api.openai.com/v1/images/variations", nil
	}

	if c.FullPath() == "/api/providers/openai/v1/audio/speech" && c.Request.Method == http.MethodPost {
		return "https://api.openai.com/v1/audio/speech", nil
	}

	if c.FullPath() == "/api/providers/openai/v1/audio/transcriptions" && c.Request.Method == http.MethodPost {
		return "https://api.openai.com/v1/audio/transcriptions", nil
	}

	if c.FullPath() == "/api/providers/openai/v1/audio/translations" && c.Request.Method == http.MethodPost {
		return "https://api.openai.com/v1/audio/translations", nil
	}

	return "", errors.New("cannot find corresponding OpenAI target proxy")
}

// EmbeddingResponse is the response from a Create embeddings request.
type EmbeddingResponse struct {
	Object string               `json:"object"`
	Data   []goopenai.Embedding `json:"data"`
	Model  string               `json:"model"`
	Usage  goopenai.Usage       `json:"usage"`
}

// EmbeddingResponse is the response from a Create embeddings request.
type EmbeddingResponseBase64 struct {
	Object string                     `json:"object"`
	Data   []goopenai.Base64Embedding `json:"data"`
	Model  string                     `json:"model"`
	Usage  goopenai.Usage             `json:"usage"`
}

func getEmbeddingHandler(prod, private bool, client http.Client, log *zap.Logger, e estimator, timeOut time.Duration) gin.HandlerFunc {
	return func(c *gin.Context) {
		stats.Incr("bricksllm.proxy.get_embedding_handler.requests", nil, 1)
		if c == nil || c.Request == nil {
			JSON(c, http.StatusInternalServerError, "[BricksLLM] context is empty")
			return
		}

		// raw, exists := c.Get("key")
		// kc, ok := raw.(*key.ResponseKey)
		// if !exists || !ok {
		// 	stats.Incr("bricksllm.proxy.get_embedding_handler.api_key_not_registered", nil, 1)
		// 	JSON(c, http.StatusUnauthorized, "[BricksLLM] api key is not registered")
		// 	return
		// }

		id := c.GetString(correlationId)

		ctx, cancel := context.WithTimeout(context.Background(), timeOut)
		defer cancel()

		req, err := http.NewRequestWithContext(ctx, c.Request.Method, "https://api.openai.com/v1/embeddings", c.Request.Body)
		if err != nil {
			logError(log, "error when creating openai http request", prod, id, err)
			JSON(c, http.StatusInternalServerError, "[BricksLLM] failed to create openai http request")
			return
		}

		copyHttpHeaders(c.Request, req)

		start := time.Now()

		res, err := client.Do(req)
		if err != nil {
			stats.Incr("bricksllm.proxy.get_embedding_handler.http_client_error", nil, 1)

			logError(log, "error when sending embedding request to openai", prod, id, err)
			JSON(c, http.StatusInternalServerError, "[BricksLLM] failed to send embedding request to openai")
			return
		}
		defer res.Body.Close()

		dur := time.Since(start)
		stats.Timing("bricksllm.proxy.get_embedding_handler.latency", dur, nil, 1)

		bytes, err := io.ReadAll(res.Body)
		if err != nil {
			logError(log, "error when reading openai embedding response body", prod, id, err)
			JSON(c, http.StatusInternalServerError, "[BricksLLM] failed to read openai embedding response body")
			return
		}

		var cost float64 = 0
		chatRes := &EmbeddingResponse{}
		promptTokenCounts := 0
		base64ChatRes := &EmbeddingResponseBase64{}
		if res.StatusCode == http.StatusOK {
			stats.Incr("bricksllm.proxy.get_embedding_handler.success", nil, 1)
			stats.Timing("bricksllm.proxy.get_embedding_handler.success_latency", dur, nil, 1)

			format := c.GetString("encoding_format")

			if format == "base64" {
				err = json.Unmarshal(bytes, base64ChatRes)
				if err != nil {
					logError(log, "error when unmarshalling openai base64 embedding response body", prod, id, err)
				}
			}

			if format != "base64" {
				err = json.Unmarshal(bytes, chatRes)
				if err != nil {
					logError(log, "error when unmarshalling openai embedding response body", prod, id, err)
				}
			}

			model := c.GetString("model")

			totalTokens := 0
			if err == nil {
				if format == "base64" {
					logBase64EmbeddingResponse(log, prod, private, id, base64ChatRes)
					promptTokenCounts = base64ChatRes.Usage.PromptTokens
					totalTokens = base64ChatRes.Usage.TotalTokens
				}

				if format != "base64" {
					logEmbeddingResponse(log, prod, private, id, chatRes)
					promptTokenCounts = chatRes.Usage.PromptTokens
					totalTokens = chatRes.Usage.TotalTokens
				}

				cost, err = e.EstimateEmbeddingsInputCost(model, totalTokens)
				if err != nil {
					stats.Incr("bricksllm.proxy.get_embedding_handler.estimate_total_cost_error", nil, 1)
					logError(log, "error when estimating openai cost for embedding", prod, id, err)
				}

				// micros := int64(cost * 1000000)
				// err = r.RecordKeySpend(kc.KeyId, micros, kc.CostLimitInUsdUnit)
				// if err != nil {
				// 	stats.Incr("bricksllm.proxy.get_embedding_handler.record_key_spend_error", nil, 1)
				// 	logError(log, "error when recording openai spend for embedding", prod, id, err)
				// }
			}
		}

		c.Set("costInUsd", cost)
		c.Set("promptTokenCount", promptTokenCounts)

		if res.StatusCode != http.StatusOK {
			stats.Timing("bricksllm.proxy.get_embedding_handler.error_latency", dur, nil, 1)
			stats.Incr("bricksllm.proxy.get_embedding_handler.error_response", nil, 1)

			errorRes := &goopenai.ErrorResponse{}
			err = json.Unmarshal(bytes, errorRes)
			if err != nil {
				logError(log, "error when unmarshalling openai embedding error response body", prod, id, err)
			}

			logOpenAiError(log, prod, id, errorRes)
		}

		for name, values := range res.Header {
			for _, value := range values {
				c.Header(name, value)
			}
		}

		c.Data(res.StatusCode, "application/json", bytes)
	}
}

var (
	headerData            = []byte("data: ")
	eventCompletionPrefix = []byte("event: completion")
	eventPingPrefix       = []byte("event: ping")
	eventErrorPrefix      = []byte("event: error")
)

func getChatCompletionHandler(prod, private bool, client http.Client, log *zap.Logger, e estimator, timeOut time.Duration) gin.HandlerFunc {
	return func(c *gin.Context) {
		stats.Incr("bricksllm.proxy.get_chat_completion_handler.requests", nil, 1)

		if c == nil || c.Request == nil {
			JSON(c, http.StatusInternalServerError, "[BricksLLM] context is empty")
			return
		}

		cid := c.GetString(correlationId)
		// raw, exists := c.Get("key")
		// kc, ok := raw.(*key.ResponseKey)
		// if !exists || !ok {
		// 	stats.Incr("bricksllm.proxy.get_chat_completion_handler.api_key_not_registered", nil, 1)
		// 	JSON(c, http.StatusUnauthorized, "[BricksLLM] api key is not registered")
		// 	return
		// }

		ctx, cancel := context.WithTimeout(context.Background(), timeOut)
		defer cancel()

		req, err := http.NewRequestWithContext(ctx, http.MethodPost, "https://api.openai.com/v1/chat/completions", c.Request.Body)
		if err != nil {
			logError(log, "error when creating openai http request", prod, cid, err)
			JSON(c, http.StatusInternalServerError, "[BricksLLM] failed to create azure openai http request")
			return
		}

		copyHttpHeaders(c.Request, req)

		isStreaming := c.GetBool("stream")
		if isStreaming {
			req.Header.Set("Accept", "text/event-stream")
			req.Header.Set("Cache-Control", "no-cache")
			req.Header.Set("Connection", "keep-alive")
		}

		start := time.Now()
		res, err := client.Do(req)
		if err != nil {
			stats.Incr("bricksllm.proxy.get_chat_completion_handler.http_client_error", nil, 1)

			logError(log, "error when sending http request to openai", prod, cid, err)
			JSON(c, http.StatusInternalServerError, "[BricksLLM] failed to send http request to openai")
			return
		}

		defer res.Body.Close()

		for name, values := range res.Header {
			for _, value := range values {
				c.Header(name, value)
			}
		}

		model := c.GetString("model")

		if res.StatusCode == http.StatusOK && !isStreaming {
			dur := time.Since(start)
			stats.Timing("bricksllm.proxy.get_chat_completion_handler.latency", dur, nil, 1)

			bytes, err := io.ReadAll(res.Body)
			if err != nil {
				logError(log, "error when reading openai http chat completion response body", prod, cid, err)
				JSON(c, http.StatusInternalServerError, "[BricksLLM] failed to read openai response body")
				return
			}

			var cost float64 = 0
			chatRes := &goopenai.ChatCompletionResponse{}
			stats.Incr("bricksllm.proxy.get_chat_completion_handler.success", nil, 1)
			stats.Timing("bricksllm.proxy.get_chat_completion_handler.success_latency", dur, nil, 1)

			err = json.Unmarshal(bytes, chatRes)
			if err != nil {
				logError(log, "error when unmarshalling openai http chat completion response body", prod, cid, err)
			}

			if err == nil {
				logChatCompletionResponse(log, prod, private, cid, chatRes)
				cost, err = e.EstimateTotalCost(model, chatRes.Usage.PromptTokens, chatRes.Usage.CompletionTokens)
				if err != nil {
					stats.Incr("bricksllm.proxy.get_chat_completion_handler.estimate_total_cost_error", nil, 1)
					logError(log, "error when estimating openai cost", prod, cid, err)
				}

				// micros := int64(cost * 1000000)
				// err = r.RecordKeySpend(kc.KeyId, micros, kc.CostLimitInUsdUnit)
				// if err != nil {
				// 	stats.Incr("bricksllm.proxy.get_chat_completion_handler.record_key_spend_error", nil, 1)
				// 	logError(log, "error when recording openai spend", prod, cid, err)
				// }
			}

			c.Set("costInUsd", cost)
			c.Set("promptTokenCount", chatRes.Usage.PromptTokens)
			c.Set("completionTokenCount", chatRes.Usage.CompletionTokens)

			c.Data(res.StatusCode, "application/json", bytes)
			return
		}

		if res.StatusCode != http.StatusOK {
			dur := time.Since(start)
			stats.Timing("bricksllm.proxy.get_chat_completion_handler.error_latency", dur, nil, 1)
			stats.Incr("bricksllm.proxy.get_chat_completion_handler.error_response", nil, 1)

			bytes, err := io.ReadAll(res.Body)
			if err != nil {
				logError(log, "error when reading openai http chat completion response body", prod, cid, err)
				JSON(c, http.StatusInternalServerError, "[BricksLLM] failed to read openai response body")
				return
			}

			logAnthropicErrorResponse(log, bytes, prod, cid)
			c.Data(res.StatusCode, "application/json", bytes)
			return
		}

		buffer := bufio.NewReader(res.Body)
		// var totalCost float64 = 0
		// var totalTokens int = 0
		content := ""
		defer func() {
			c.Set("content", content)

			// tks, cost, err := e.EstimateChatCompletionStreamCostWithTokenCounts(model, content)
			// if err != nil {
			// 	stats.Incr("bricksllm.proxy.get_chat_completion_handler.estimate_chat_completion_cost_and_tokens_error", nil, 1)
			// 	logError(log, "error when estimating chat completion stream cost with token counts", prod, cid, err)
			// }

			// estimatedPromptCost := c.GetFloat64("estimatedPromptCostInUsd")
			// totalCost = cost + estimatedPromptCost
			// totalTokens += tks

			// c.Set("costInUsd", totalCost)
			// c.Set("completionTokenCount", totalTokens)
		}()

		stats.Incr("bricksllm.proxy.get_chat_completion_handler.streaming_requests", nil, 1)

		c.Stream(func(w io.Writer) bool {
			raw, err := buffer.ReadBytes('\n')
			if err != nil {
				if err == io.EOF {
					return false
				}

				if errors.Is(err, context.DeadlineExceeded) {
					stats.Incr("bricksllm.proxy.get_chat_completion_handler.context_deadline_exceeded_error", nil, 1)
					logError(log, "context deadline exceeded when reading bytes from openai chat completion response", prod, cid, err)

					return false
				}

				stats.Incr("bricksllm.proxy.get_chat_completion_handler.read_bytes_error", nil, 1)
				logError(log, "error when reading bytes from openai chat completion response", prod, cid, err)

				apiErr := &goopenai.ErrorResponse{
					Error: &goopenai.APIError{
						Type:    "bricksllm_error",
						Message: err.Error(),
					},
				}

				bytes, err := json.Marshal(apiErr)
				if err != nil {
					stats.Incr("bricksllm.proxy.get_chat_completion_handler.json_marshal_error", nil, 1)
					logError(log, "error when marshalling bytes for openai streaming chat completion error response", prod, cid, err)
					return true
				}

				c.SSEvent("", string(bytes))
				return true
			}

			noSpaceLine := bytes.TrimSpace(raw)
			if !bytes.HasPrefix(noSpaceLine, headerData) {
				return true
			}

			noPrefixLine := bytes.TrimPrefix(noSpaceLine, headerData)
			c.SSEvent("", " "+string(noPrefixLine))

			if string(noPrefixLine) == "[DONE]" {
				return false
			}

			chatCompletionStreamResp := &goopenai.ChatCompletionStreamResponse{}
			err = json.Unmarshal(noPrefixLine, chatCompletionStreamResp)
			if err != nil {
				stats.Incr("bricksllm.proxy.get_chat_completion_handler.completion_response_unmarshall_error", nil, 1)
				logError(log, "error when unmarshalling openai chat completion stream response", prod, cid, err)
			}

			if err == nil {
				if len(chatCompletionStreamResp.Choices) > 0 && len(chatCompletionStreamResp.Choices[0].Delta.Content) != 0 {
					content += chatCompletionStreamResp.Choices[0].Delta.Content
				}
			}

			return true
		})

		stats.Timing("bricksllm.proxy.get_chat_completion_handler.streaming_latency", time.Since(start), nil, 1)
	}
}

func (ps *ProxyServer) Run() {
	go func() {
		ps.log.Info("proxy server listening at 8002")

		// audio
		ps.log.Info("PORT 8002 | POST   | /api/providers/openai/v1/audio/speech is ready for creating openai speeches")
		ps.log.Info("PORT 8002 | POST   | /api/providers/openai/v1/audio/transcriptions is ready for creating openai transcriptions")
		ps.log.Info("PORT 8002 | POST   | /api/providers/openai/v1/audio/translations is ready for creating openai translations")

		// chat completions
		ps.log.Info("PORT 8002 | POST   | /api/providers/openai/v1/chat/completions is ready for forwarding chat completion requests to openai")

		// embeddings
		ps.log.Info("PORT 8002 | POST   | /api/providers/openai/v1/embeddings is ready for forwarding embeddings requests to openai")

		// moderations
		ps.log.Info("PORT 8002 | POST   | /api/providers/openai/v1/moderations is ready for forwarding moderation requests to openai")

		// models
		ps.log.Info("PORT 8002 | GET    | /api/providers/openai/v1/models is ready for listing openai models")
		ps.log.Info("PORT 8002 | GET    | /api/providers/openai/v1/models/:model is ready for retrieving an openai model")

		// files
		ps.log.Info("PORT 8002 | GET    | /api/providers/openai/v1/files is ready for listing files from openai")
		ps.log.Info("PORT 8002 | POST   | /api/providers/openai/v1/files is ready for uploading files to openai")
		ps.log.Info("PORT 8002 | GET    | /api/providers/openai/v1/files/:file_id is ready for retrieving a file metadata from openai")
		ps.log.Info("PORT 8002 | GET    | /api/providers/openai/v1/files/:file_id/content is ready for retrieving a file's content from openai")

		// assistants
		ps.log.Info("PORT 8002 | POST   | /api/providers/openai/v1/assistants is ready for creating openai assistants")
		ps.log.Info("PORT 8002 | GET    | /api/providers/openai/v1/assistants/:assistant_id is ready for retrieving an openai assistant")
		ps.log.Info("PORT 8002 | POST   | /api/providers/openai/v1/assistants/:assistant_id is ready for modifying an openai assistant")
		ps.log.Info("PORT 8002 | DELETE | /api/providers/openai/v1/assistants/:assistant_id is ready for deleting an openai assistant")
		ps.log.Info("PORT 8002 | GET    | /api/providers/openai/v1/assistants is ready for retrieving openai assistants")

		// assistant files
		ps.log.Info("PORT 8002 | POST   | /api/providers/openai/v1/assistants/:assistant_id/files is ready for creating openai assistant file")
		ps.log.Info("PORT 8002 | GET    | /api/providers/openai/v1/assistants/:assistant_id/files/:file_id is ready for retrieving openai assistant file")
		ps.log.Info("PORT 8002 | DELETE | /api/providers/openai/v1/assistants/:assistant_id/files/:file_id is ready for deleting openai assistant file")
		ps.log.Info("PORT 8002 | GET    | /api/providers/openai/v1/assistants/:assistant_id/files is ready for retireving openai assistant files")

		// threads
		ps.log.Info("PORT 8002 | POST   | /api/providers/openai/v1/threads is ready for creating an openai thread")
		ps.log.Info("PORT 8002 | GET    | /api/providers/openai/v1/threads/:thread_id is ready for retrieving an openai thread")
		ps.log.Info("PORT 8002 | POSt   | /api/providers/openai/v1/threads/:thread_id is ready for modifying an openai thread")
		ps.log.Info("PORT 8002 | GET    | /api/providers/openai/v1/threads/:thread_id is ready for deleting an openai thread")

		// messages
		ps.log.Info("PORT 8002 | POST   | /api/providers/openai/v1/threads/:thread_id/messages is ready for creating an openai message")
		ps.log.Info("PORT 8002 | GET    | /api/providers/openai/v1/threads/:thread_id/messages/:message_id is ready for retrieving an openai message")
		ps.log.Info("PORT 8002 | POSt   | /api/providers/openai/v1/threads/:thread_id/messages/:message_id is ready for modifying an openai message")
		ps.log.Info("PORT 8002 | GET    | /api/providers/openai/v1/threads/:thread_id/messages is ready for retrieving openai messages")

		// message files
		ps.log.Info("PORT 8002 | GET    | /api/providers/openai/v1/threads/:thread_id/messages/:message_id/files/:file_id is ready for retrieving an openai message file")
		ps.log.Info("PORT 8002 | GET    | /api/providers/openai/v1/threads/:thread_id/messages/:message_id/files is ready for retrieving openai message files")

		// runs
		ps.log.Info("PORT 8002 | POST   | /api/providers/openai/v1/threads/:thread_id/runs is ready for creating an openai run")
		ps.log.Info("PORT 8002 | GET    | /api/providers/openai/v1/threads/:thread_id/runs/:run_id is ready for retrieving an openai run")
		ps.log.Info("PORT 8002 | POST   | /api/providers/openai/v1/threads/:thread_id/runs/:run_id is ready for modifying an openai run")
		ps.log.Info("PORT 8002 | GET    | /api/providers/openai/v1/threads/:thread_id/runs is ready for retrieving openai runs")
		ps.log.Info("PORT 8002 | POST   | /api/providers/openai/v1/threads/:thread_id/runs/:run_id/submit_tool_outputs is ready for submitting tool outputs to an openai run")
		ps.log.Info("PORT 8002 | POST   | /api/providers/openai/v1/threads/:thread_id/runs/:run_id/cancel is ready for cancelling an openai run")
		ps.log.Info("PORT 8002 | POST   | /api/providers/openai/v1/threads/runs is ready for creating an openai thread and run")
		ps.log.Info("PORT 8002 | GET    | /api/providers/openai/v1/threads/:thread_id/runs/:run_id/steps/:step_id is ready for retrieving an openai run step")
		ps.log.Info("PORT 8002 | GET    | /api/providers/openai/v1/threads/:thread_id/runs/:run_id/steps is ready for retrieving openai run steps")

		// images
		ps.log.Info("PORT 8002 | POST   | /api/providers/openai/v1/images/generations is ready for generating openai images")
		ps.log.Info("PORT 8002 | POST   | /api/providers/openai/v1/images/edits is ready for editting openi images")
		ps.log.Info("PORT 8002 | POST   | /api/providers/openai/v1/images/variations is ready for generating openai image variations")

		// azure
		ps.log.Info("PORT 8002 | POST   | /api/providers/azure/openai/deployments/:deployment_id/chat/completions is ready for forwarding completion requests to azure openai")
		ps.log.Info("PORT 8002 | POST   | /api/providers/azure/openai/deployments/:deployment_id/embeddings is ready for forwarding embeddings requests to azure openai")

		// anthropic
		ps.log.Info("PORT 8002 | POST   | /api/providers/anthropic/v1/complete is ready for forwarding completion requests to anthropic")

		// custom provider
		ps.log.Info("PORT 8002 | POST   | /api/custom/providers/:provider/*wildcard is ready for forwarding requests to custom providers")

		// custom route
		ps.log.Info("PORT 8002 | POST   | /api/routes/*route is ready for forwarding requests to a custom route")

		if err := ps.server.ListenAndServe(); err != nil && err != http.ErrServerClosed {
			ps.log.Sugar().Fatalf("error proxy server listening: %v", err)
			return
		}
	}()
}

func logEmbeddingResponse(log *zap.Logger, prod, private bool, cid string, r *EmbeddingResponse) {
	if prod {
		log.Info("openai embeddings response",
			zap.Time("createdAt", time.Now()),
			zap.String(correlationId, cid),
			zap.Object("response", zapcore.ObjectMarshalerFunc(
				func(enc zapcore.ObjectEncoder) error {
					enc.AddString("object", r.Object)
					enc.AddString("model", r.Model)
					enc.AddArray("data", zapcore.ArrayMarshalerFunc(
						func(enc zapcore.ArrayEncoder) error {
							for _, d := range r.Data {
								enc.AppendObject(zapcore.ObjectMarshalerFunc(
									func(enc zapcore.ObjectEncoder) error {
										enc.AddInt("index", d.Index)
										enc.AddString("object", d.Object)
										if !private {
											enc.AddArray("embedding", zapcore.ArrayMarshalerFunc(
												func(enc zapcore.ArrayEncoder) error {
													for _, e := range d.Embedding {
														enc.AppendFloat32(e)
													}
													return nil
												}))
										}

										return nil
									},
								))
							}
							return nil
						},
					))

					enc.AddObject("usage", zapcore.ObjectMarshalerFunc(
						func(enc zapcore.ObjectEncoder) error {
							enc.AddInt("prompt_tokens", r.Usage.PromptTokens)
							enc.AddInt("completion_tokens", r.Usage.CompletionTokens)
							enc.AddInt("total_tokens", r.Usage.TotalTokens)
							return nil
						},
					))
					return nil
				},
			)),
		)
	}
}

func logBase64EmbeddingResponse(log *zap.Logger, prod, private bool, cid string, r *EmbeddingResponseBase64) {
	if prod {
		log.Info("openai embeddings response",
			zap.Time("createdAt", time.Now()),
			zap.String(correlationId, cid),
			zap.Object("response", zapcore.ObjectMarshalerFunc(
				func(enc zapcore.ObjectEncoder) error {
					enc.AddString("object", r.Object)
					enc.AddString("model", r.Model)
					enc.AddArray("data", zapcore.ArrayMarshalerFunc(
						func(enc zapcore.ArrayEncoder) error {
							for _, d := range r.Data {
								enc.AppendObject(zapcore.ObjectMarshalerFunc(
									func(enc zapcore.ObjectEncoder) error {
										enc.AddInt("index", d.Index)
										enc.AddString("object", d.Object)
										if !private {
											enc.AddString("embedding", string(d.Embedding))
										}

										return nil
									},
								))
							}
							return nil
						},
					))

					enc.AddObject("usage", zapcore.ObjectMarshalerFunc(
						func(enc zapcore.ObjectEncoder) error {
							enc.AddInt("prompt_tokens", r.Usage.PromptTokens)
							enc.AddInt("completion_tokens", r.Usage.CompletionTokens)
							enc.AddInt("total_tokens", r.Usage.TotalTokens)
							return nil
						},
					))
					return nil
				},
			)),
		)
	}
}

func logChatCompletionResponse(log *zap.Logger, prod, private bool, cid string, r *goopenai.ChatCompletionResponse) {
	if prod {
		log.Info("openai chat completion response",
			zap.Time("createdAt", time.Now()),
			zap.String(correlationId, cid),
			zap.Object("response", zapcore.ObjectMarshalerFunc(
				func(enc zapcore.ObjectEncoder) error {
					enc.AddString("id", r.ID)
					enc.AddString("object", r.Object)
					enc.AddInt64("created", r.Created)
					enc.AddString("model", r.Model)
					enc.AddArray("choices", zapcore.ArrayMarshalerFunc(
						func(enc zapcore.ArrayEncoder) error {
							for _, c := range r.Choices {
								enc.AppendObject(zapcore.ObjectMarshalerFunc(
									func(enc zapcore.ObjectEncoder) error {
										enc.AddInt("index", c.Index)
										enc.AddObject("message", zapcore.ObjectMarshalerFunc(
											func(enc zapcore.ObjectEncoder) error {
												enc.AddString("role", c.Message.Role)
												if !private {
													enc.AddString("content", c.Message.Content)
												}
												return nil
											},
										))

										enc.AddString("finish_reason", string(c.FinishReason))
										return nil
									},
								))
							}
							return nil
						},
					))

					enc.AddObject("usage", zapcore.ObjectMarshalerFunc(
						func(enc zapcore.ObjectEncoder) error {
							enc.AddInt("prompt_tokens", r.Usage.PromptTokens)
							enc.AddInt("completion_tokens", r.Usage.CompletionTokens)
							enc.AddInt("total_tokens", r.Usage.TotalTokens)
							return nil
						},
					))
					return nil
				},
			)),
		)
	}
}

func logEmbeddingRequest(log *zap.Logger, prod, private bool, id string, r *goopenai.EmbeddingRequest) {
	if prod {
		fields := []zapcore.Field{
			zap.String(correlationId, id),
			zap.String("model", string(r.Model)),
			zap.String("encoding_format", string(r.EncodingFormat)),
			zap.String("user", r.User),
		}

		if !private {
			fields = append(fields, zap.Any("input", r.Input))
		}

		log.Info("openai embedding request", fields...)
	}
}

func logRequest(log *zap.Logger, prod, private bool, id string, r *goopenai.ChatCompletionRequest) {
	if prod {
		log.Info("openai chat completion request",
			zap.Time("createdAt", time.Now()),
			zap.String(correlationId, id),
			zap.Object("request", zapcore.ObjectMarshalerFunc(
				func(enc zapcore.ObjectEncoder) error {
					enc.AddString("model", r.Model)

					if len(r.Messages) != 0 {
						enc.AddArray("messages", zapcore.ArrayMarshalerFunc(
							func(enc zapcore.ArrayEncoder) error {
								for _, m := range r.Messages {
									err := enc.AppendObject(zapcore.ObjectMarshalerFunc(
										func(enc zapcore.ObjectEncoder) error {
											enc.AddString("name", m.Name)
											enc.AddString("role", m.Role)

											if m.FunctionCall != nil {
												enc.AddObject("function_call", zapcore.ObjectMarshalerFunc(
													func(enc zapcore.ObjectEncoder) error {
														enc.AddString("name", m.FunctionCall.Name)
														if !private {
															enc.AddString("arguments", m.FunctionCall.Arguments)
														}
														return nil
													},
												))
											}

											if !private {
												enc.AddString("content", m.Content)
											}

											return nil
										},
									))

									if err != nil {
										return err
									}
								}
								return nil
							},
						))
					}

					if len(r.Functions) != 0 {
						enc.AddArray("functions", zapcore.ArrayMarshalerFunc(
							func(enc zapcore.ArrayEncoder) error {
								for _, f := range r.Functions {
									err := enc.AppendObject(zapcore.ObjectMarshalerFunc(
										func(enc zapcore.ObjectEncoder) error {
											enc.AddString("name", f.Name)
											enc.AddString("description", f.Description)

											if f.Parameters != nil && !private {
												bs, err := json.Marshal(f.Parameters)
												if err != nil {
													return err
												}

												enc.AddString("parameters", string(bs))
											}

											return nil
										},
									))

									if err != nil {
										return err
									}

								}
								return nil
							},
						))
					}

					if r.MaxTokens != 0 {
						enc.AddInt("max_tokens", r.MaxTokens)
					}

					if r.Temperature != 0 {
						enc.AddFloat32("temperature", r.Temperature)
					}

					if r.TopP != 0 {
						enc.AddFloat32("top_p", r.TopP)
					}

					if r.N != 0 {
						enc.AddInt("n", r.N)
					}

					if r.Stream {
						enc.AddBool("stream", r.Stream)
					}

					if len(r.Stop) != 0 {
						enc.AddArray("stop", zapcore.ArrayMarshalerFunc(
							func(enc zapcore.ArrayEncoder) error {
								for _, s := range r.Stop {
									enc.AppendString(s)
								}
								return nil
							},
						))
					}

					if r.PresencePenalty != 0 {
						enc.AddFloat32("presence_penalty", r.PresencePenalty)
					}

					if r.FrequencyPenalty != 0 {
						enc.AddFloat32("frequency_penalty", r.FrequencyPenalty)
					}

					if len(r.LogitBias) != 0 {
						enc.AddObject("logit_bias", zapcore.ObjectMarshalerFunc(
							func(enc zapcore.ObjectEncoder) error {
								for k, v := range r.LogitBias {
									enc.AddInt(k, v)
								}
								return nil
							},
						))
					}

					if len(r.User) != 0 {
						enc.AddString("user", r.User)
					}

					return nil
				},
			)))
	}
}

func logOpenAiError(log *zap.Logger, prod bool, id string, errRes *goopenai.ErrorResponse) {
	if prod {
		log.Info("openai error response", zap.String(correlationId, id), zap.Any("error", errRes))
		return
	}

	log.Sugar().Infof("correlationId:%s | %s ", id, "openai error response")
}

func logError(log *zap.Logger, msg string, prod bool, id string, err error) {
	if prod {
		log.Debug(msg, zap.String(correlationId, id), zap.Error(err))
		return
	}

	log.Sugar().Debugf("correlationId:%s | %s | %v", id, msg, err)
}

func (ps *ProxyServer) Shutdown(ctx context.Context) error {
	if err := ps.server.Shutdown(ctx); err != nil {
		ps.log.Sugar().Infof("error shutting down proxy server: %v", err)

		return err
	}

	return nil
}<|MERGE_RESOLUTION|>--- conflicted
+++ resolved
@@ -79,12 +79,8 @@
 	prod := mode == "production"
 	private := privacyMode == "strict"
 
-<<<<<<< HEAD
-	router.Use(getMiddleware(kms, cpm, rm, a, prod, private, e, ae, aoe, v, ks, log, rlm, r, "proxy", http.Client{}))
-=======
 	router.Use(CorsMiddleware())
-	router.Use(getMiddleware(cpm, rm, a, prod, private, log, pub, "proxy", ac))
->>>>>>> b41d5fe7
+	router.Use(getMiddleware(cpm, rm, a, prod, private, log, pub, "proxy", ac, http.Client{}))
 
 	client := http.Client{}
 
