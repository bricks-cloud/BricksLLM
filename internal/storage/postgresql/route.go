--- conflicted
+++ resolved
@@ -38,21 +38,6 @@
 		ALTER TABLE routes ADD COLUMN IF NOT EXISTS policy JSONB NOT NULL DEFAULT '{}'::jsonb
 	`
 
-<<<<<<< HEAD
-	ctxTimeout, cancel := context.WithTimeout(context.Background(), s.wt)
-	defer cancel()
-	_, err := s.db.ExecContext(ctxTimeout, alterTableQuery)
-	if err != nil {
-		return err
-	}
-
-	return nil
-}
-
-func (s *Store) DropRoutesTable() error {
-	dropTableQuery := `DROP TABLE routes`
-=======
->>>>>>> bbec7d50
 	ctxTimeout, cancel := context.WithTimeout(context.Background(), s.wt)
 	defer cancel()
 	_, err := s.db.ExecContext(ctxTimeout, alterTableQuery)
